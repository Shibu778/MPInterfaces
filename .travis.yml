--- conflicted
+++ resolved
@@ -19,7 +19,6 @@
     - python-scipy
     - python-pip
 install:
-<<<<<<< HEAD
    - travis_wait pip install -q numpy
    - travis_wait pip install -q codecov
    - python setup.py develop
@@ -30,32 +29,15 @@
    - nosetests mpinterfaces --with-coverage
    - nosetests twod_materials --with-coverage
    - codecov
-=======
-- travis_wait pip install -r requirements.txt
-- travis_wait pip install -r requirements-optional.txt
-before_script:
-- python setup.py develop
-script:
-- nosetests mpinterfaces --with-coverage
-- nosetests twod_materials --with-covergage
->>>>>>> 2ac7b32e
 branches:
   except:
     - gh-pages
     - development
-    - bitbucket_dev
 notifications:
   email:
     recipients:
-<<<<<<< HEAD
       - joshgabriel92@ufl.edu
       - km468@cornell.edu
       - richardghennig@gmail.com
     on_success: change
-=======
-    - km468@cornell.edu
-    - joshgabriel92@ufl.edu
-    - richardghennig@gmail.com
-    on_success: always
->>>>>>> 2ac7b32e
     on_failure: always